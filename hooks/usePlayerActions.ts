/**
 * @file usePlayerActions.ts
 * @description Hook that handles player actions and AI response processing.
 */

import { useCallback } from 'react';
import {
  KnownUse,
  Item,
  FullGameState,
  GameStateStack,
  LoadingReason,
} from '../types';
import {
  executeAIMainTurn,
  parseAIResponse,
  buildMainGameTurnPrompt
} from '../services/storyteller';
import { isServerOrClientError, extractStatusFromError } from '../utils/aiErrorUtils';
import {
  FREE_FORM_ACTION_COST,
  RECENT_LOG_COUNT_FOR_PROMPT,
  PLAYER_HOLDER_ID,
} from '../constants';

import { structuredCloneGameState } from '../utils/cloneUtils';
import { useProcessAiResponse } from './useProcessAiResponse';
import { useInventoryActions } from './useInventoryActions';

export interface UsePlayerActionsProps {
  getCurrentGameState: () => FullGameState;
  commitGameState: (state: FullGameState) => void;
  setGameStateStack: React.Dispatch<React.SetStateAction<GameStateStack>>;
  playerGenderProp: string;
  stabilityLevelProp: number;
  chaosLevelProp: number;
  setIsLoading: (val: boolean) => void;
  setLoadingReason: (reason: LoadingReason | null) => void;
  setError: (err: string | null) => void;
  setParseErrorCounter: (val: number) => void;
  triggerRealityShift: (isChaosShift?: boolean) => void;
  executeManualRealityShift: () => void;
  freeFormActionText: string;
  setFreeFormActionText: (text: string) => void;
  isLoading: boolean;
  hasGameBeenInitialized: boolean;
  loadingReason: LoadingReason | null;
}

/**
 * Provides helpers for executing player actions and processing AI responses.
 */
export const usePlayerActions = (props: UsePlayerActionsProps) => {
  const {
    getCurrentGameState,
    commitGameState,
    setGameStateStack,
    playerGenderProp,
    stabilityLevelProp,
    chaosLevelProp,
    setIsLoading,
    setLoadingReason,
    setError,
    setParseErrorCounter,
    triggerRealityShift,
    executeManualRealityShift,
    freeFormActionText,
    setFreeFormActionText,
    isLoading,
    hasGameBeenInitialized,
    loadingReason,
  } = props;

  const { processAiResponse, clearObjectiveAnimationTimer } = useProcessAiResponse({
    loadingReason,
    setLoadingReason,
    setError,
    setGameStateStack,
  });

  const { handleDropItem, handleTakeLocationItem, updateItemContent, addJournalEntry, recordInspect } = useInventoryActions({
    getCurrentGameState,
    commitGameState,
    isLoading,
  });

  /**
   * Executes a player's chosen action by querying the AI storyteller.
   * On failure, the draft state is rolled back to the base snapshot so no
   * counters or score are affected.
   */
  const executePlayerAction = useCallback(
    async (
      action: string,
      isFreeForm = false,
      overrideState?: FullGameState,
    ) => {
      const currentFullState = overrideState ?? getCurrentGameState();
      if (isLoading || currentFullState.dialogueState) return;

      setIsLoading(true);
      setLoadingReason('storyteller');
      setError(null);
      setParseErrorCounter(0);
      setFreeFormActionText('');

      const baseStateSnapshot = structuredCloneGameState(currentFullState);
      const scoreChangeFromAction = isFreeForm ? -FREE_FORM_ACTION_COST : 0;

      const currentThemeObj = currentFullState.currentThemeObject;
      if (!currentThemeObj) {
        setError('Critical error: Current theme object not found. Cannot proceed.');
        setIsLoading(false);
        setLoadingReason(null);
        return;
      }

      const recentLogs = currentFullState.gameLog.slice(-RECENT_LOG_COUNT_FOR_PROMPT);
        const currentThemeMainMapNodes = currentFullState.mapData.nodes.filter(
          n =>
            n.themeName === currentThemeObj.name &&
            n.data.nodeType !== 'feature' &&
            n.data.nodeType !== 'room'
        );
      const currentThemeCharacters = currentFullState.allCharacters.filter((c) => c.themeName === currentThemeObj.name);
      const currentMapNodeDetails = currentFullState.currentMapNodeId
        ? currentFullState.mapData.nodes.find((n) => n.id === currentFullState.currentMapNodeId) ?? null
        : null;

      const locationItems = currentFullState.inventory.filter(
        i =>
          i.holderId !== PLAYER_HOLDER_ID &&
          i.holderId === currentFullState.currentMapNodeId
      );
      const prompt = buildMainGameTurnPrompt(
        currentFullState.currentScene,
        action,
        currentFullState.inventory.filter(i => i.holderId === PLAYER_HOLDER_ID),
        locationItems,
        currentFullState.mainQuest,
        currentFullState.currentObjective,
        currentThemeObj,
        recentLogs,
        currentThemeMainMapNodes,
        currentThemeCharacters,
        currentFullState.localTime,
        currentFullState.localEnvironment,
        currentFullState.localPlace,
        playerGenderProp,
        currentFullState.themeHistory,
        currentMapNodeDetails,
        currentFullState.mapData,
        currentFullState.destinationNodeId
      );

      let draftState = structuredCloneGameState(currentFullState);
      const debugPacket = {
        prompt,
        rawResponseText: null,
        parsedResponse: null,
        timestamp: new Date().toISOString(),
        storytellerThoughts: null,
        mapUpdateDebugInfo: null,
        inventoryDebugInfo: null,
        dialogueDebugInfo: null,
      };
      draftState.lastDebugPacket = debugPacket;
      if (isFreeForm) draftState.score -= FREE_FORM_ACTION_COST;

      let encounteredError = false;
      try {
        const { response, thoughts } = await executeAIMainTurn(
          prompt,
          currentThemeObj.systemInstructionModifier,
        );
        draftState.lastDebugPacket = {
          ...draftState.lastDebugPacket,
          rawResponseText: response.text ?? null,
          storytellerThoughts: thoughts,
        };

        const currentThemeMapDataForParse = {
          nodes: draftState.mapData.nodes.filter((n) => n.themeName === currentThemeObj.name),
          edges: draftState.mapData.edges.filter((e) => {
            const sourceNode = draftState.mapData.nodes.find((node) => node.id === e.sourceNodeId);
            const targetNode = draftState.mapData.nodes.find((node) => node.id === e.targetNodeId);
            return sourceNode?.themeName === currentThemeObj.name && targetNode?.themeName === currentThemeObj.name;
          }),
        };

        const parsedData = await parseAIResponse(
          response.text ?? '',
          playerGenderProp,
          currentThemeObj,
          () => { setParseErrorCounter(1); },
          currentFullState.lastActionLog ?? undefined,
          currentFullState.currentScene,
          currentThemeCharacters,
          currentThemeMapDataForParse,
          currentFullState.inventory.filter(i => i.holderId === PLAYER_HOLDER_ID)
        );

        await processAiResponse(parsedData, currentThemeObj, draftState, { baseStateSnapshot, scoreChangeFromAction, playerActionText: action });
      } catch (e: unknown) {
        encounteredError = true;
        console.error('Error executing player action:', e);
        if (isServerOrClientError(e)) {
          const status = extractStatusFromError(e);
          setError(`AI service error (${String(status ?? 'unknown')}). Please retry.`);
        } else {
          const errMsg = e instanceof Error ? e.message : String(e);
          setError(`The Dungeon Master's connection seems unstable. Error: (${errMsg}). Please try again or consult the game log.`);
        }
        draftState = structuredCloneGameState(baseStateSnapshot);
        draftState.lastActionLog = `Your action ("${action}") caused a ripple in reality, but the outcome is obscured.`;
        draftState.actionOptions = [
          'Look around.',
          'Ponder the situation.',
          'Check your inventory.',
          'Try to move on.',
          'Consider your objective.',
          'Plan your next steps.'
        ];
        draftState.dialogueState = null;
        draftState.lastDebugPacket = { ...debugPacket, error: e instanceof Error ? e.message : String(e) };
      } finally {
        if (!encounteredError) {
          draftState.turnsSinceLastShift += 1;
          draftState.globalTurnNumber += 1;
        }
        commitGameState(draftState);
        setIsLoading(false);
        setLoadingReason(null);

        if (!draftState.isCustomGameMode && !draftState.dialogueState) {
          const stabilityThreshold = currentThemeObj.name === draftState.pendingNewThemeNameAfterShift ? 0 : stabilityLevelProp;
          if (draftState.turnsSinceLastShift > stabilityThreshold && Math.random() * 100 < chaosLevelProp) {
            setError('CHAOS SHIFT! Reality fractures without warning!');
            triggerRealityShift(true);
          }
        }
      }
    }, [
      getCurrentGameState,
      commitGameState,
      isLoading,
      playerGenderProp,
      stabilityLevelProp,
      chaosLevelProp,
      triggerRealityShift,
      setIsLoading,
      setLoadingReason,
      setError,
      setParseErrorCounter,
      setFreeFormActionText,
      processAiResponse,
    ]);

  /**
   * Handles a player's menu selection or special shift action.
   * @param action - The action string chosen by the player.
   */
  const handleActionSelect = useCallback(
    (action: string) => {
      const currentFullState = getCurrentGameState();
      if (action === 'Try to force your way back to the previous reality.') {
        const previousThemeName = Object.keys(currentFullState.themeHistory).pop();
        if (previousThemeName) {
          const statePreparedForShift = {
            ...currentFullState,
            pendingNewThemeNameAfterShift: previousThemeName,
          } as FullGameState;
          setGameStateStack((prev) => [statePreparedForShift, prev[1]]);

          if (currentFullState.isCustomGameMode) {
            executeManualRealityShift();
          } else {
            triggerRealityShift();
          }
        } else {
          setError('No previous reality to return to.');
        }
      } else {
        void executePlayerAction(action);
      }
    }, [getCurrentGameState, executePlayerAction, triggerRealityShift, setError, setGameStateStack, executeManualRealityShift]);

  /**
   * Triggers an action based on the player's interaction with an item.
   */
  const handleItemInteraction = useCallback(
    (
      item: Item,
      interactionType: 'generic' | 'specific' | 'inspect',
      knownUse?: KnownUse,
    ) => {
      if (interactionType === 'inspect') {
<<<<<<< HEAD
        const updatedState = recordInspect(item.id);
=======
        recordInspect(item.id);
>>>>>>> 22bac46d
        const showActual = item.tags?.includes('recovered');
        const contents = (item.chapters ?? [])
          .map(
            ch =>
              `${ch.heading}\n${showActual ? ch.actualContent ?? '' : ch.visibleContent ?? ''}\n\n`,
          )
          .join('');
        void executePlayerAction(
          `Player reads the ${item.name} - ${item.description}. Here's what the player reads:\n${contents}`,
<<<<<<< HEAD
          false,
          updatedState,
=======
>>>>>>> 22bac46d
        );
      } else if (interactionType === 'specific' && knownUse) {
        void executePlayerAction(knownUse.promptEffect);
      } else if (interactionType === 'generic') {
        void executePlayerAction(`Attempt to use: ${item.name}`);
      }
    },
    [executePlayerAction, recordInspect]
  );


  /**
   * Executes the player's typed free-form action if allowed.
   */
  const handleFreeFormActionSubmit = useCallback(() => {
    const currentFullState = getCurrentGameState();
    if (
      freeFormActionText.trim() &&
      currentFullState.score >= FREE_FORM_ACTION_COST &&
      !isLoading &&
      hasGameBeenInitialized &&
      !currentFullState.dialogueState
    ) {
      void executePlayerAction(freeFormActionText.trim(), true);
    }
  }, [freeFormActionText, getCurrentGameState, isLoading, hasGameBeenInitialized, executePlayerAction]);

  /**
   * Restores the previous turn's game state if available.
   */
  const handleUndoTurn = useCallback(() => {
    setGameStateStack((prevStack) => {
      const [current, previous] = prevStack;
      if (previous && current.globalTurnNumber > 0) {
        clearObjectiveAnimationTimer();
        return [previous, current];
      }
      return prevStack;
    });
  }, [setGameStateStack, clearObjectiveAnimationTimer]);

  return {
    processAiResponse,
    executePlayerAction,
    handleActionSelect,
    handleItemInteraction,
    handleDropItem,
    handleTakeLocationItem,
    updateItemContent,
    addJournalEntry,
    handleFreeFormActionSubmit,
    handleUndoTurn,
  };
};<|MERGE_RESOLUTION|>--- conflicted
+++ resolved
@@ -295,11 +295,8 @@
       knownUse?: KnownUse,
     ) => {
       if (interactionType === 'inspect') {
-<<<<<<< HEAD
         const updatedState = recordInspect(item.id);
-=======
-        recordInspect(item.id);
->>>>>>> 22bac46d
+
         const showActual = item.tags?.includes('recovered');
         const contents = (item.chapters ?? [])
           .map(
@@ -309,11 +306,8 @@
           .join('');
         void executePlayerAction(
           `Player reads the ${item.name} - ${item.description}. Here's what the player reads:\n${contents}`,
-<<<<<<< HEAD
           false,
           updatedState,
-=======
->>>>>>> 22bac46d
         );
       } else if (interactionType === 'specific' && knownUse) {
         void executePlayerAction(knownUse.promptEffect);

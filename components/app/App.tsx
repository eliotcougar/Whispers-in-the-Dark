--- conflicted
+++ resolved
@@ -516,11 +516,7 @@
         </div> : null}
 
         <main className={`w-full max-w-screen-xl grid grid-cols-1 lg:grid-cols-4 gap-3 flex-grow ${(isAnyModalOrDialogueActive) ? 'filter blur-sm pointer-events-none' : ''}`}>
-<<<<<<< HEAD
-          <div className="lg:col-span-2 space-y-3">
-=======
           <div className="lg:col-span-2 space-y-3 flex flex-col">
->>>>>>> 59d27455
             <MainToolbar
               currentSceneExists={!!currentScene}
               currentThemeName={currentTheme ? currentTheme.name : null}
@@ -534,11 +530,7 @@
               score={score}
               turnsSinceLastShift={turnsSinceLastShift}
             />
-<<<<<<< HEAD
-
-=======
               
->>>>>>> 59d27455
             <ModelUsageIndicators />
 
             {isLoading && !dialogueState && !isDialogueExiting && hasGameBeenInitialized ? <div className="my-4 flex justify-center">

--- conflicted
+++ resolved
@@ -27,10 +27,7 @@
     const dataToSave = prepareGameStateForSaving(gameState);
     const jsonString = JSON.stringify(dataToSave, null, 2);
     triggerDownload(jsonString, `WhispersInTheDark_Save_V${CURRENT_SAVE_GAME_VERSION}_${new Date().toISOString().slice(0,10)}.json`, 'application/json');
-<<<<<<< HEAD
     return true;
-=======
->>>>>>> feac36e8
   } catch (error: unknown) {
     console.error('Error saving game state to file:', error);
     if (onError) onError('An error occurred while preparing your game data for download.');
